--- conflicted
+++ resolved
@@ -332,22 +332,15 @@
             });
         }
 
-<<<<<<< HEAD
         if let Some(prop) = extract_prop_from_getter(fn_name) {
-=======
-        if fn_name.starts_with(FUNC_GETTER) {
             #[cfg(not(feature = "no_object"))]
             {
                 // Map property access
                 if let Some(map) = args[0].downcast_ref::<Map>() {
-                    return Ok(map
-                        .get(&fn_name[FUNC_GETTER.len()..])
-                        .cloned()
-                        .unwrap_or_else(|| ().into_dynamic()));
-                }
-            }
-
->>>>>>> fce51758
+                    return Ok(map.get(prop).cloned().unwrap_or_else(|| ().into_dynamic()));
+                }
+            }
+
             // Getter function not found
             return Err(EvalAltResult::ErrorDotExpr(
                 format!("- property '{}' unknown or write-only", prop),
@@ -355,22 +348,18 @@
             ));
         }
 
-<<<<<<< HEAD
         if let Some(prop) = extract_prop_from_setter(fn_name) {
-=======
-        if fn_name.starts_with(FUNC_SETTER) {
             #[cfg(not(feature = "no_object"))]
             {
                 let val = args[1].into_dynamic();
 
                 // Map property update
                 if let Some(map) = args[0].downcast_mut::<Map>() {
-                    map.insert(fn_name[FUNC_SETTER.len()..].to_string(), val);
+                    map.insert(prop.to_string(), val);
                     return Ok(().into_dynamic());
                 }
             }
 
->>>>>>> fce51758
             // Setter function not found
             return Err(EvalAltResult::ErrorDotExpr(
                 format!("- property '{}' unknown or read-only", prop),

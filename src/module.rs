//! Module defining external-loaded modules for Rhai.

use crate::any::{Dynamic, Variant};
use crate::calc_fn_hash;
<<<<<<< HEAD
use crate::engine::{make_getter, make_setter, Engine, Imports, FN_IDX_GET, FN_IDX_SET};
use crate::fn_native::{CallableFunction, FnCallArgs, IteratorFn, SendSync};
=======
use crate::engine::{make_getter, make_setter, Engine, FN_IDX_GET, FN_IDX_SET};
use crate::fn_native::{CallableFunction, FnCallArgs, IteratorFn, SendSync, Shared};
>>>>>>> 04d2fb50
use crate::parser::{
    FnAccess,
    FnAccess::{Private, Public},
    ScriptFnDef, AST,
};
use crate::result::EvalAltResult;
use crate::scope::{Entry as ScopeEntry, Scope};
use crate::token::{Position, Token};
use crate::utils::{StaticVec, StraightHasherBuilder};

use crate::stdlib::{
    any::TypeId,
    boxed::Box,
    cell::RefCell,
    collections::HashMap,
    fmt, format,
    iter::empty,
    mem,
    num::NonZeroUsize,
    ops::{Deref, DerefMut},
    string::{String, ToString},
    sync::RwLock,
    vec,
    vec::Vec,
};

/// Return type of module-level Rust function.
pub type FuncReturn<T> = Result<T, Box<EvalAltResult>>;

/// An imported module, which may contain variables, sub-modules,
/// external Rust functions, and script-defined functions.
///
/// Not available under the `no_module` feature.
#[derive(Default)]
pub struct Module {
    /// Sub-modules.
    modules: HashMap<String, Module>,

    /// Module variables.
    variables: HashMap<String, Dynamic>,

    /// Flattened collection of all module variables, including those in sub-modules.
    all_variables: HashMap<u64, Dynamic, StraightHasherBuilder>,

    /// External Rust functions.
    functions: HashMap<
        u64,
        (String, FnAccess, StaticVec<TypeId>, CallableFunction),
        StraightHasherBuilder,
    >,

    /// Iterator functions, keyed by the type producing the iterator.
    type_iterators: HashMap<TypeId, IteratorFn>,

    /// Flattened collection of all external Rust functions, native or scripted,
    /// including those in sub-modules.
    all_functions: HashMap<u64, CallableFunction, StraightHasherBuilder>,

    /// Is the module indexed?
    indexed: bool,
}

impl fmt::Debug for Module {
    fn fmt(&self, f: &mut fmt::Formatter<'_>) -> fmt::Result {
        write!(
            f,
<<<<<<< HEAD
            "Module(\n    modules: {}\n    vars: {}\n    functions: {}\n)",
            self.modules
                .keys()
                .map(|k| k.as_str())
                .collect::<Vec<_>>()
                .join(", "),
            self.variables
                .iter()
                .map(|(k, v)| format!("{}={:?}", k, v))
                .collect::<Vec<_>>()
                .join(", "),
            self.functions
                .values()
                .map(|(_, _, _, f)| f.to_string())
=======
            "Module(\n    vars: {}\n    functions: {}\n)",
            self.variables
                .keys()
                .map(|s| s.as_str())
                .collect::<Vec<_>>()
                .join(", "),
            self.iter_fn()
                .map(|(name, access, _, f)| match f {
                    CallableFunction::Script(s) => s.to_string(),
                    _ => format!(
                        "{}{}()",
                        match access {
                            FnAccess::Public => "",
                            FnAccess::Private => "private ",
                        },
                        name
                    ),
                })
>>>>>>> 04d2fb50
                .collect::<Vec<_>>()
                .join(", "),
        )
    }
}

impl Clone for Module {
    fn clone(&self) -> Self {
        // Only clone the index at the top level
        Self {
            all_variables: self.all_variables.clone(),
            all_functions: self.all_functions.clone(),
            indexed: self.indexed,
            ..self.do_clone(false)
        }
    }
}

impl Module {
    /// Create a new module.
    ///
    /// # Examples
    ///
    /// ```
    /// use rhai::Module;
    ///
    /// let mut module = Module::new();
    /// module.set_var("answer", 42_i64);
    /// assert_eq!(module.get_var_value::<i64>("answer").unwrap(), 42);
    /// ```
    pub fn new() -> Self {
        Default::default()
    }

    /// Create a new module with a specified capacity for native Rust functions.
    ///
    /// # Examples
    ///
    /// ```
    /// use rhai::Module;
    ///
    /// let mut module = Module::new();
    /// module.set_var("answer", 42_i64);
    /// assert_eq!(module.get_var_value::<i64>("answer").unwrap(), 42);
    /// ```
    pub fn new_with_capacity(capacity: usize) -> Self {
        Self {
            functions: HashMap::with_capacity_and_hasher(capacity, StraightHasherBuilder),
            ..Default::default()
        }
    }

    /// Clone the module, optionally skipping the index.
    fn do_clone(&self, clone_index: bool) -> Self {
        Self {
            modules: if clone_index {
                self.modules.clone()
            } else {
                self.modules
                    .iter()
                    .map(|(k, m)| (k.clone(), m.do_clone(clone_index)))
                    .collect()
            },
            variables: self.variables.clone(),
            functions: self.functions.clone(),
            type_iterators: self.type_iterators.clone(),
            ..Default::default()
        }
    }

    /// Does a variable exist in the module?
    ///
    /// # Examples
    ///
    /// ```
    /// use rhai::Module;
    ///
    /// let mut module = Module::new();
    /// module.set_var("answer", 42_i64);
    /// assert!(module.contains_var("answer"));
    /// ```
    pub fn contains_var(&self, name: &str) -> bool {
        self.variables.contains_key(name)
    }

    /// Get the value of a module variable.
    ///
    /// # Examples
    ///
    /// ```
    /// use rhai::Module;
    ///
    /// let mut module = Module::new();
    /// module.set_var("answer", 42_i64);
    /// assert_eq!(module.get_var_value::<i64>("answer").unwrap(), 42);
    /// ```
    pub fn get_var_value<T: Variant + Clone>(&self, name: &str) -> Option<T> {
        self.get_var(name).and_then(Dynamic::try_cast::<T>)
    }

    /// Get a module variable as a `Dynamic`.
    ///
    /// # Examples
    ///
    /// ```
    /// use rhai::Module;
    ///
    /// let mut module = Module::new();
    /// module.set_var("answer", 42_i64);
    /// assert_eq!(module.get_var("answer").unwrap().cast::<i64>(), 42);
    /// ```
    pub fn get_var(&self, name: &str) -> Option<Dynamic> {
        self.variables.get(name).cloned()
    }

    /// Set a variable into the module.
    ///
    /// If there is an existing variable of the same name, it is replaced.
    ///
    /// # Examples
    ///
    /// ```
    /// use rhai::Module;
    ///
    /// let mut module = Module::new();
    /// module.set_var("answer", 42_i64);
    /// assert_eq!(module.get_var_value::<i64>("answer").unwrap(), 42);
    /// ```
    pub fn set_var(&mut self, name: impl Into<String>, value: impl Variant + Clone) {
        self.variables.insert(name.into(), Dynamic::from(value));
        self.indexed = false;
    }

    /// Get a mutable reference to a modules-qualified variable.
    /// Name and Position in `EvalAltResult` are None and must be set afterwards.
    ///
    /// The `u64` hash is calculated by the function `crate::calc_fn_hash`.
    pub(crate) fn get_qualified_var_mut(
        &mut self,
        hash_var: u64,
    ) -> Result<&mut Dynamic, Box<EvalAltResult>> {
        self.all_variables.get_mut(&hash_var).ok_or_else(|| {
            Box::new(EvalAltResult::ErrorVariableNotFound(
                String::new(),
                Position::none(),
            ))
        })
    }

    /// Set a script-defined function into the module.
    ///
    /// If there is an existing function of the same name and number of arguments, it is replaced.
    pub(crate) fn set_script_fn(&mut self, fn_def: ScriptFnDef) {
        // None + function name + number of arguments.
        let hash_script = calc_fn_hash(empty(), &fn_def.name, fn_def.params.len(), empty());
        self.functions.insert(
            hash_script,
            (
                fn_def.name.to_string(),
                fn_def.access,
                Default::default(),
                fn_def.into(),
            ),
        );
        self.indexed = false;
    }

    /// Does a sub-module exist in the module?
    ///
    /// # Examples
    ///
    /// ```
    /// use rhai::Module;
    ///
    /// let mut module = Module::new();
    /// let sub_module = Module::new();
    /// module.set_sub_module("question", sub_module);
    /// assert!(module.contains_sub_module("question"));
    /// ```
    pub fn contains_sub_module(&self, name: &str) -> bool {
        self.modules.contains_key(name)
    }

    /// Get a sub-module.
    ///
    /// # Examples
    ///
    /// ```
    /// use rhai::Module;
    ///
    /// let mut module = Module::new();
    /// let sub_module = Module::new();
    /// module.set_sub_module("question", sub_module);
    /// assert!(module.get_sub_module("question").is_some());
    /// ```
    pub fn get_sub_module(&self, name: &str) -> Option<&Module> {
        self.modules.get(name)
    }

    /// Get a mutable reference to a sub-module.
    ///
    /// # Examples
    ///
    /// ```
    /// use rhai::Module;
    ///
    /// let mut module = Module::new();
    /// let sub_module = Module::new();
    /// module.set_sub_module("question", sub_module);
    /// assert!(module.get_sub_module_mut("question").is_some());
    /// ```
    pub fn get_sub_module_mut(&mut self, name: &str) -> Option<&mut Module> {
        self.modules.get_mut(name)
    }

    /// Set a sub-module into the module.
    ///
    /// If there is an existing sub-module of the same name, it is replaced.
    ///
    /// # Examples
    ///
    /// ```
    /// use rhai::Module;
    ///
    /// let mut module = Module::new();
    /// let sub_module = Module::new();
    /// module.set_sub_module("question", sub_module);
    /// assert!(module.get_sub_module("question").is_some());
    /// ```
    pub fn set_sub_module(&mut self, name: impl Into<String>, sub_module: Module) {
        self.modules.insert(name.into(), sub_module.into());
        self.indexed = false;
    }

    /// Does the particular Rust function exist in the module?
    ///
    /// The `u64` hash is calculated by the function `crate::calc_fn_hash`.
    /// It is also returned by the `set_fn_XXX` calls.
    ///
    /// # Examples
    ///
    /// ```
    /// use rhai::Module;
    ///
    /// let mut module = Module::new();
    /// let hash = module.set_fn_0("calc", || Ok(42_i64));
    /// assert!(module.contains_fn(hash));
    /// ```
    pub fn contains_fn(&self, hash_fn: u64) -> bool {
        self.functions.contains_key(&hash_fn)
    }

    /// Set a Rust function into the module, returning a hash key.
    ///
    /// If there is an existing Rust function of the same hash, it is replaced.
    pub fn set_fn(
        &mut self,
        name: impl Into<String>,
        access: FnAccess,
        params: &[TypeId],
        func: CallableFunction,
    ) -> u64 {
        let name = name.into();

        let hash_fn = calc_fn_hash(empty(), &name, params.len(), params.iter().cloned());

        let params = params.into_iter().cloned().collect();

        self.functions
            .insert(hash_fn, (name, access, params, func.into()));

        self.indexed = false;

        hash_fn
    }

    /// Set a Rust function taking a reference to the scripting `Engine`, plus a list of
    /// mutable `Dynamic` references into the module, returning a hash key.
    /// A list of `TypeId`'s is taken as the argument types.
    ///
    /// Use this to register a built-in function which must reference settings on the scripting
    /// `Engine` (e.g. to prevent growing an array beyond the allowed maximum size).
    ///
    /// If there is a similar existing Rust function, it is replaced.
    pub(crate) fn set_fn_var_args<T: Variant + Clone>(
        &mut self,
        name: impl Into<String>,
        args: &[TypeId],
        func: impl Fn(&Engine, &mut [&mut Dynamic]) -> FuncReturn<T> + SendSync + 'static,
    ) -> u64 {
        let f = move |engine: &Engine, args: &mut FnCallArgs| func(engine, args).map(Dynamic::from);
        self.set_fn(
            name,
            Public,
            args,
            CallableFunction::from_method(Box::new(f)),
        )
    }

    /// Set a Rust function taking no parameters into the module, returning a hash key.
    ///
    /// If there is a similar existing Rust function, it is replaced.
    ///
    /// # Examples
    ///
    /// ```
    /// use rhai::Module;
    ///
    /// let mut module = Module::new();
    /// let hash = module.set_fn_0("calc", || Ok(42_i64));
    /// assert!(module.contains_fn(hash));
    /// ```
    pub fn set_fn_0<T: Variant + Clone>(
        &mut self,
        name: impl Into<String>,
        func: impl Fn() -> FuncReturn<T> + SendSync + 'static,
    ) -> u64 {
        let f = move |_: &Engine, _: &mut FnCallArgs| func().map(Dynamic::from);
        let args = [];
        self.set_fn(
            name,
            Public,
            &args,
            CallableFunction::from_pure(Box::new(f)),
        )
    }

    /// Set a Rust function taking one parameter into the module, returning a hash key.
    ///
    /// If there is a similar existing Rust function, it is replaced.
    ///
    /// # Examples
    ///
    /// ```
    /// use rhai::Module;
    ///
    /// let mut module = Module::new();
    /// let hash = module.set_fn_1("calc", |x: i64| Ok(x + 1));
    /// assert!(module.contains_fn(hash));
    /// ```
    pub fn set_fn_1<A: Variant + Clone, T: Variant + Clone>(
        &mut self,
        name: impl Into<String>,
        func: impl Fn(A) -> FuncReturn<T> + SendSync + 'static,
    ) -> u64 {
        let f = move |_: &Engine, args: &mut FnCallArgs| {
            func(mem::take(args[0]).cast::<A>()).map(Dynamic::from)
        };
        let args = [TypeId::of::<A>()];
        self.set_fn(
            name,
            Public,
            &args,
            CallableFunction::from_pure(Box::new(f)),
        )
    }

    /// Set a Rust function taking one mutable parameter into the module, returning a hash key.
    ///
    /// If there is a similar existing Rust function, it is replaced.
    ///
    /// # Examples
    ///
    /// ```
    /// use rhai::Module;
    ///
    /// let mut module = Module::new();
    /// let hash = module.set_fn_1_mut("calc", |x: &mut i64| { *x += 1; Ok(*x) });
    /// assert!(module.contains_fn(hash));
    /// ```
    pub fn set_fn_1_mut<A: Variant + Clone, T: Variant + Clone>(
        &mut self,
        name: impl Into<String>,
        func: impl Fn(&mut A) -> FuncReturn<T> + SendSync + 'static,
    ) -> u64 {
        let f = move |_: &Engine, args: &mut FnCallArgs| {
            func(args[0].downcast_mut::<A>().unwrap()).map(Dynamic::from)
        };
        let args = [TypeId::of::<A>()];
        self.set_fn(
            name,
            Public,
            &args,
            CallableFunction::from_method(Box::new(f)),
        )
    }

    /// Set a Rust getter function taking one mutable parameter, returning a hash key.
    ///
    /// If there is a similar existing Rust getter function, it is replaced.
    ///
    /// # Examples
    ///
    /// ```
    /// use rhai::Module;
    ///
    /// let mut module = Module::new();
    /// let hash = module.set_getter_fn("value", |x: &mut i64| { Ok(*x) });
    /// assert!(module.contains_fn(hash));
    /// ```
    #[cfg(not(feature = "no_object"))]
    pub fn set_getter_fn<A: Variant + Clone, T: Variant + Clone>(
        &mut self,
        name: impl Into<String>,
        func: impl Fn(&mut A) -> FuncReturn<T> + SendSync + 'static,
    ) -> u64 {
        self.set_fn_1_mut(make_getter(&name.into()), func)
    }

    /// Set a Rust function taking two parameters into the module, returning a hash key.
    ///
    /// If there is a similar existing Rust function, it is replaced.
    ///
    /// # Examples
    ///
    /// ```
    /// use rhai::{Module, ImmutableString};
    ///
    /// let mut module = Module::new();
    /// let hash = module.set_fn_2("calc", |x: i64, y: ImmutableString| {
    ///     Ok(x + y.len() as i64)
    /// });
    /// assert!(module.contains_fn(hash));
    /// ```
    pub fn set_fn_2<A: Variant + Clone, B: Variant + Clone, T: Variant + Clone>(
        &mut self,
        name: impl Into<String>,
        func: impl Fn(A, B) -> FuncReturn<T> + SendSync + 'static,
    ) -> u64 {
        let f = move |_: &Engine, args: &mut FnCallArgs| {
            let a = mem::take(args[0]).cast::<A>();
            let b = mem::take(args[1]).cast::<B>();

            func(a, b).map(Dynamic::from)
        };
        let args = [TypeId::of::<A>(), TypeId::of::<B>()];
        self.set_fn(
            name,
            Public,
            &args,
            CallableFunction::from_pure(Box::new(f)),
        )
    }

    /// Set a Rust function taking two parameters (the first one mutable) into the module,
    /// returning a hash key.
    ///
    /// If there is a similar existing Rust function, it is replaced.
    ///
    /// # Examples
    ///
    /// ```
    /// use rhai::{Module, ImmutableString};
    ///
    /// let mut module = Module::new();
    /// let hash = module.set_fn_2_mut("calc", |x: &mut i64, y: ImmutableString| {
    ///     *x += y.len() as i64; Ok(*x)
    /// });
    /// assert!(module.contains_fn(hash));
    /// ```
    pub fn set_fn_2_mut<A: Variant + Clone, B: Variant + Clone, T: Variant + Clone>(
        &mut self,
        name: impl Into<String>,
        func: impl Fn(&mut A, B) -> FuncReturn<T> + SendSync + 'static,
    ) -> u64 {
        let f = move |_: &Engine, args: &mut FnCallArgs| {
            let b = mem::take(args[1]).cast::<B>();
            let a = args[0].downcast_mut::<A>().unwrap();

            func(a, b).map(Dynamic::from)
        };
        let args = [TypeId::of::<A>(), TypeId::of::<B>()];
        self.set_fn(
            name,
            Public,
            &args,
            CallableFunction::from_method(Box::new(f)),
        )
    }

    /// Set a Rust setter function taking two parameters (the first one mutable) into the module,
    /// returning a hash key.
    ///
    /// If there is a similar existing setter Rust function, it is replaced.
    ///
    /// # Examples
    ///
    /// ```
    /// use rhai::{Module, ImmutableString};
    ///
    /// let mut module = Module::new();
    /// let hash = module.set_setter_fn("value", |x: &mut i64, y: ImmutableString| {
    ///     *x = y.len() as i64;
    ///     Ok(())
    /// });
    /// assert!(module.contains_fn(hash));
    /// ```
    #[cfg(not(feature = "no_object"))]
    pub fn set_setter_fn<A: Variant + Clone, B: Variant + Clone>(
        &mut self,
        name: impl Into<String>,
        func: impl Fn(&mut A, B) -> FuncReturn<()> + SendSync + 'static,
    ) -> u64 {
        self.set_fn_2_mut(make_setter(&name.into()), func)
    }

    /// Set a Rust index getter taking two parameters (the first one mutable) into the module,
    /// returning a hash key.
    ///
    /// If there is a similar existing setter Rust function, it is replaced.
    ///
    /// # Examples
    ///
    /// ```
    /// use rhai::{Module, ImmutableString};
    ///
    /// let mut module = Module::new();
    /// let hash = module.set_indexer_get_fn(|x: &mut i64, y: ImmutableString| {
    ///     Ok(*x + y.len() as i64)
    /// });
    /// assert!(module.contains_fn(hash));
    /// ```
    #[cfg(not(feature = "no_object"))]
    #[cfg(not(feature = "no_index"))]
    pub fn set_indexer_get_fn<A: Variant + Clone, B: Variant + Clone, T: Variant + Clone>(
        &mut self,
        func: impl Fn(&mut A, B) -> FuncReturn<T> + SendSync + 'static,
    ) -> u64 {
        self.set_fn_2_mut(FN_IDX_GET, func)
    }

    /// Set a Rust function taking three parameters into the module, returning a hash key.
    ///
    /// If there is a similar existing Rust function, it is replaced.
    ///
    /// # Examples
    ///
    /// ```
    /// use rhai::{Module, ImmutableString};
    ///
    /// let mut module = Module::new();
    /// let hash = module.set_fn_3("calc", |x: i64, y: ImmutableString, z: i64| {
    ///     Ok(x + y.len() as i64 + z)
    /// });
    /// assert!(module.contains_fn(hash));
    /// ```
    pub fn set_fn_3<
        A: Variant + Clone,
        B: Variant + Clone,
        C: Variant + Clone,
        T: Variant + Clone,
    >(
        &mut self,
        name: impl Into<String>,
        func: impl Fn(A, B, C) -> FuncReturn<T> + SendSync + 'static,
    ) -> u64 {
        let f = move |_: &Engine, args: &mut FnCallArgs| {
            let a = mem::take(args[0]).cast::<A>();
            let b = mem::take(args[1]).cast::<B>();
            let c = mem::take(args[2]).cast::<C>();

            func(a, b, c).map(Dynamic::from)
        };
        let args = [TypeId::of::<A>(), TypeId::of::<B>(), TypeId::of::<C>()];
        self.set_fn(
            name,
            Public,
            &args,
            CallableFunction::from_pure(Box::new(f)),
        )
    }

    /// Set a Rust function taking three parameters (the first one mutable) into the module,
    /// returning a hash key.
    ///
    /// If there is a similar existing Rust function, it is replaced.
    ///
    /// # Examples
    ///
    /// ```
    /// use rhai::{Module, ImmutableString};
    ///
    /// let mut module = Module::new();
    /// let hash = module.set_fn_3_mut("calc", |x: &mut i64, y: ImmutableString, z: i64| {
    ///     *x += y.len() as i64 + z; Ok(*x)
    /// });
    /// assert!(module.contains_fn(hash));
    /// ```
    pub fn set_fn_3_mut<
        A: Variant + Clone,
        B: Variant + Clone,
        C: Variant + Clone,
        T: Variant + Clone,
    >(
        &mut self,
        name: impl Into<String>,
        func: impl Fn(&mut A, B, C) -> FuncReturn<T> + SendSync + 'static,
    ) -> u64 {
        let f = move |_: &Engine, args: &mut FnCallArgs| {
            let b = mem::take(args[1]).cast::<B>();
            let c = mem::take(args[2]).cast::<C>();
            let a = args[0].downcast_mut::<A>().unwrap();

            func(a, b, c).map(Dynamic::from)
        };
        let args = [TypeId::of::<A>(), TypeId::of::<B>(), TypeId::of::<C>()];
        self.set_fn(
            name,
            Public,
            &args,
            CallableFunction::from_method(Box::new(f)),
        )
    }

    /// Set a Rust index setter taking three parameters (the first one mutable) into the module,
    /// returning a hash key.
    ///
    /// If there is a similar existing Rust function, it is replaced.
    ///
    /// # Examples
    ///
    /// ```
    /// use rhai::{Module, ImmutableString};
    ///
    /// let mut module = Module::new();
    /// let hash = module.set_indexer_set_fn(|x: &mut i64, y: ImmutableString, value: i64| {
    ///     *x = y.len() as i64 + value;
    ///     Ok(())
    /// });
    /// assert!(module.contains_fn(hash));
    /// ```
    pub fn set_indexer_set_fn<A: Variant + Clone, B: Variant + Clone>(
        &mut self,
        func: impl Fn(&mut A, B, A) -> FuncReturn<()> + SendSync + 'static,
    ) -> u64 {
        let f = move |_: &Engine, args: &mut FnCallArgs| {
            let b = mem::take(args[1]).cast::<B>();
            let c = mem::take(args[2]).cast::<A>();
            let a = args[0].downcast_mut::<A>().unwrap();

            func(a, b, c).map(Dynamic::from)
        };
        let args = [TypeId::of::<A>(), TypeId::of::<B>(), TypeId::of::<A>()];
        self.set_fn(
            FN_IDX_SET,
            Public,
            &args,
            CallableFunction::from_method(Box::new(f)),
        )
    }

    /// Set a Rust function taking four parameters into the module, returning a hash key.
    ///
    /// If there is a similar existing Rust function, it is replaced.
    ///
    /// # Examples
    ///
    /// ```
    /// use rhai::{Module, ImmutableString};
    ///
    /// let mut module = Module::new();
    /// let hash = module.set_fn_4("calc", |x: i64, y: ImmutableString, z: i64, _w: ()| {
    ///     Ok(x + y.len() as i64 + z)
    /// });
    /// assert!(module.contains_fn(hash));
    /// ```
    pub fn set_fn_4<
        A: Variant + Clone,
        B: Variant + Clone,
        C: Variant + Clone,
        D: Variant + Clone,
        T: Variant + Clone,
    >(
        &mut self,
        name: impl Into<String>,
        func: impl Fn(A, B, C, D) -> FuncReturn<T> + SendSync + 'static,
    ) -> u64 {
        let f = move |_: &Engine, args: &mut FnCallArgs| {
            let a = mem::take(args[0]).cast::<A>();
            let b = mem::take(args[1]).cast::<B>();
            let c = mem::take(args[2]).cast::<C>();
            let d = mem::take(args[3]).cast::<D>();

            func(a, b, c, d).map(Dynamic::from)
        };
        let args = [
            TypeId::of::<A>(),
            TypeId::of::<B>(),
            TypeId::of::<C>(),
            TypeId::of::<D>(),
        ];
        self.set_fn(
            name,
            Public,
            &args,
            CallableFunction::from_pure(Box::new(f)),
        )
    }

    /// Set a Rust function taking four parameters (the first one mutable) into the module,
    /// returning a hash key.
    ///
    /// If there is a similar existing Rust function, it is replaced.
    ///
    /// # Examples
    ///
    /// ```
    /// use rhai::{Module, ImmutableString};
    ///
    /// let mut module = Module::new();
    /// let hash = module.set_fn_4_mut("calc", |x: &mut i64, y: ImmutableString, z: i64, _w: ()| {
    ///     *x += y.len() as i64 + z; Ok(*x)
    /// });
    /// assert!(module.contains_fn(hash));
    /// ```
    pub fn set_fn_4_mut<
        A: Variant + Clone,
        B: Variant + Clone,
        C: Variant + Clone,
        D: Variant + Clone,
        T: Variant + Clone,
    >(
        &mut self,
        name: impl Into<String>,
        func: impl Fn(&mut A, B, C, D) -> FuncReturn<T> + SendSync + 'static,
    ) -> u64 {
        let f = move |_: &Engine, args: &mut FnCallArgs| {
            let b = mem::take(args[1]).cast::<B>();
            let c = mem::take(args[2]).cast::<C>();
            let d = mem::take(args[3]).cast::<D>();
            let a = args[0].downcast_mut::<A>().unwrap();

            func(a, b, c, d).map(Dynamic::from)
        };
        let args = [
            TypeId::of::<A>(),
            TypeId::of::<B>(),
            TypeId::of::<C>(),
            TypeId::of::<C>(),
        ];
        self.set_fn(
            name,
            Public,
            &args,
            CallableFunction::from_method(Box::new(f)),
        )
    }

    /// Get a Rust function.
    ///
    /// The `u64` hash is calculated by the function `crate::calc_fn_hash`.
    /// It is also returned by the `set_fn_XXX` calls.
    pub(crate) fn get_fn(&self, hash_fn: u64) -> Option<&CallableFunction> {
        self.functions.get(&hash_fn).map(|(_, _, _, v)| v)
    }

    /// Get a modules-qualified function.
    /// Name and Position in `EvalAltResult` are None and must be set afterwards.
    ///
    /// The `u64` hash is calculated by the function `crate::calc_fn_hash` and must match
    /// the hash calculated by `index_all_sub_modules`.
    pub(crate) fn get_qualified_fn(
        &mut self,
        hash_qualified_fn: u64,
    ) -> Result<&CallableFunction, Box<EvalAltResult>> {
        self.all_functions.get(&hash_qualified_fn).ok_or_else(|| {
            Box::new(EvalAltResult::ErrorFunctionNotFound(
                String::new(),
                Position::none(),
            ))
        })
    }

    /// Merge another module into this module.
    pub fn merge(&mut self, other: &Self) {
        self.variables
            .extend(other.variables.iter().map(|(k, v)| (k.clone(), v.clone())));
        self.functions
            .extend(other.functions.iter().map(|(&k, v)| (k, v.clone())));
        self.type_iterators
            .extend(other.type_iterators.iter().map(|(&k, v)| (k, v.clone())));
    }

    /// Get the number of variables in the module.
    pub fn num_var(&self) -> usize {
        self.variables.len()
    }
    /// Get the number of functions in the module.
    pub fn num_fn(&self) -> usize {
        self.variables.len()
    }
    /// Get the number of type iterators in the module.
    pub fn num_iter(&self) -> usize {
        self.variables.len()
    }

    /// Get an iterator to the variables in the module.
    pub fn iter_var(&self) -> impl Iterator<Item = (&String, &Dynamic)> {
        self.variables.iter()
    }

    /// Get an iterator to the functions in the module.
    pub(crate) fn iter_fn(
        &self,
    ) -> impl Iterator<Item = &(String, FnAccess, StaticVec<TypeId>, CallableFunction)> {
        self.functions.values()
    }

    /// Get an iterator over all script-defined functions in the module.
    pub fn iter_script_fn<'a>(&'a self) -> impl Iterator<Item = Shared<ScriptFnDef>> + 'a {
        self.functions
            .values()
            .map(|(_, _, _, f)| f)
            .filter(|f| f.is_script())
            .map(|f| f.get_shared_fn_def())
    }

    /// Create a new `Module` by evaluating an `AST`.
    ///
    /// # Examples
    ///
    /// ```
    /// # fn main() -> Result<(), Box<rhai::EvalAltResult>> {
    /// use rhai::{Engine, Module, Scope};
    ///
    /// let engine = Engine::new();
    /// let ast = engine.compile("let answer = 42; export answer;")?;
    /// let module = Module::eval_ast_as_new(Scope::new(), &ast, &engine)?;
    /// assert!(module.contains_var("answer"));
    /// assert_eq!(module.get_var_value::<i64>("answer").unwrap(), 42);
    /// # Ok(())
    /// # }
    /// ```
    #[cfg(not(feature = "no_module"))]
    pub fn eval_ast_as_new(mut scope: Scope, ast: &AST, engine: &Engine) -> FuncReturn<Self> {
        let mut mods = Imports::new();

        // Run the script
        engine.eval_ast_with_scope_raw(&mut scope, &mut mods, &ast)?;

        // Create new module
        let mut module = Module::new();

        scope
            .into_iter()
            .for_each(|ScopeEntry { value, alias, .. }| {
                // Variables with an alias left in the scope become module variables
                if alias.is_some() {
                    module.variables.insert(*alias.unwrap(), value);
                }
            });

        // Modules left in the scope become sub-modules
        mods.into_iter().for_each(|(alias, m)| {
            module.modules.insert(alias.to_string(), m);
        });

        module.merge(ast.lib());

        Ok(module)
    }

    /// Scan through all the sub-modules in the module build an index of all
    /// variables and external Rust functions via hashing.
    pub(crate) fn index_all_sub_modules(&mut self) {
        // Collect a particular module.
        fn index_module<'a>(
            module: &'a Module,
            qualifiers: &mut Vec<&'a str>,
            variables: &mut Vec<(u64, Dynamic)>,
            functions: &mut Vec<(u64, CallableFunction)>,
        ) {
            for (name, m) in &module.modules {
                // Index all the sub-modules first.
                qualifiers.push(name);
                index_module(m, qualifiers, variables, functions);
                qualifiers.pop();
            }

            // Index all variables
            for (var_name, value) in &module.variables {
                // Qualifiers + variable name
                let hash_var = calc_fn_hash(qualifiers.iter().map(|&v| v), var_name, 0, empty());
                variables.push((hash_var, value.clone()));
            }
            // Index all Rust functions
            for (name, access, params, func) in module.functions.values() {
                match access {
                    // Private functions are not exported
                    Private => continue,
                    Public => (),
                }

                if func.is_script() {
                    let fn_def = func.get_shared_fn_def();
                    // Qualifiers + function name + number of arguments.
                    let hash_qualified_script = calc_fn_hash(
                        qualifiers.iter().map(|&v| v),
                        &fn_def.name,
                        fn_def.params.len(),
                        empty(),
                    );
                    functions.push((hash_qualified_script, fn_def.into()));
                } else {
                    // Qualified Rust functions are indexed in two steps:
                    // 1) Calculate a hash in a similar manner to script-defined functions,
                    //    i.e. qualifiers + function name + number of arguments.
                    let hash_qualified_script =
                        calc_fn_hash(qualifiers.iter().map(|&v| v), name, params.len(), empty());
                    // 2) Calculate a second hash with no qualifiers, empty function name,
                    //    zero number of arguments, and the actual list of argument `TypeId`'.s
                    let hash_fn_args = calc_fn_hash(empty(), "", 0, params.iter().cloned());
                    // 3) The final hash is the XOR of the two hashes.
                    let hash_qualified_fn = hash_qualified_script ^ hash_fn_args;

                    functions.push((hash_qualified_fn, func.clone()));
                }
            }
        }

        if self.indexed {
            return;
        }

        let mut variables = Vec::new();
        let mut functions = Vec::new();

        index_module(self, &mut vec!["root"], &mut variables, &mut functions);

        self.all_variables = variables.into_iter().collect();
        self.all_functions = functions.into_iter().collect();
        self.indexed = true;
    }

    /// Does a type iterator exist in the module?
    pub fn contains_iter(&self, id: TypeId) -> bool {
        self.type_iterators.contains_key(&id)
    }

    /// Set a type iterator into the module.
    pub fn set_iter(&mut self, typ: TypeId, func: IteratorFn) {
        self.type_iterators.insert(typ, func);
        self.indexed = false;
    }

    /// Get the specified type iterator.
    pub(crate) fn get_iter(&self, id: TypeId) -> Option<IteratorFn> {
        self.type_iterators.get(&id).cloned()
    }
}

/// A chain of module names to qualify a variable or function call.
/// A `u64` hash key is kept for quick search purposes.
///
/// A `StaticVec` is used because most module-level access contains only one level,
/// and it is wasteful to always allocate a `Vec` with one element.
#[derive(Clone, Eq, PartialEq, Default)]
pub struct ModuleRef(StaticVec<(String, Position)>, Option<NonZeroUsize>);

impl fmt::Debug for ModuleRef {
    fn fmt(&self, f: &mut fmt::Formatter<'_>) -> fmt::Result {
        fmt::Debug::fmt(&self.0, f)?;

        if let Some(index) = self.1 {
            write!(f, " -> {}", index)
        } else {
            Ok(())
        }
    }
}

impl Deref for ModuleRef {
    type Target = StaticVec<(String, Position)>;

    fn deref(&self) -> &Self::Target {
        &self.0
    }
}

impl DerefMut for ModuleRef {
    fn deref_mut(&mut self) -> &mut Self::Target {
        &mut self.0
    }
}

impl fmt::Display for ModuleRef {
    fn fmt(&self, f: &mut fmt::Formatter<'_>) -> fmt::Result {
        for (m, _) in self.0.iter() {
            write!(f, "{}{}", m, Token::DoubleColon.syntax())?;
        }
        Ok(())
    }
}

impl From<StaticVec<(String, Position)>> for ModuleRef {
    fn from(modules: StaticVec<(String, Position)>) -> Self {
        Self(modules, None)
    }
}

impl ModuleRef {
    pub(crate) fn index(&self) -> Option<NonZeroUsize> {
        self.1
    }
    pub(crate) fn set_index(&mut self, index: Option<NonZeroUsize>) {
        self.1 = index
    }
}

/// Trait that encapsulates a module resolution service.
pub trait ModuleResolver: SendSync {
    /// Resolve a module based on a path string.
    fn resolve(&self, _: &Engine, path: &str, pos: Position) -> Result<Module, Box<EvalAltResult>>;
}

/// Re-export module resolvers.
#[cfg(not(feature = "no_module"))]
pub mod resolvers {
    #[cfg(not(feature = "no_std"))]
    #[cfg(not(target_arch = "wasm32"))]
    pub use super::file::FileModuleResolver;
    pub use super::stat::StaticModuleResolver;
}
#[cfg(feature = "no_module")]
pub mod resolvers {}

/// Script file-based module resolver.
#[cfg(not(feature = "no_module"))]
#[cfg(not(feature = "no_std"))]
#[cfg(not(target_arch = "wasm32"))]
mod file {
    use super::*;
    use crate::stdlib::path::PathBuf;

    /// Module resolution service that loads module script files from the file system.
    ///
    /// Script files are cached so they are are not reloaded and recompiled in subsequent requests.
    ///
    /// The `new_with_path` and `new_with_path_and_extension` constructor functions
    /// allow specification of a base directory with module path used as a relative path offset
    /// to the base directory. The script file is then forced to be in a specified extension
    /// (default `.rhai`).
    ///
    /// # Examples
    ///
    /// ```
    /// use rhai::Engine;
    /// use rhai::module_resolvers::FileModuleResolver;
    ///
    /// // Create a new 'FileModuleResolver' loading scripts from the 'scripts' subdirectory
    /// // with file extension '.x'.
    /// let resolver = FileModuleResolver::new_with_path_and_extension("./scripts", "x");
    ///
    /// let mut engine = Engine::new();
    /// engine.set_module_resolver(Some(resolver));
    /// ```
    #[derive(Debug)]
    pub struct FileModuleResolver {
        path: PathBuf,
        extension: String,

        #[cfg(not(feature = "sync"))]
        cache: RefCell<HashMap<PathBuf, AST>>,

        #[cfg(feature = "sync")]
        cache: RwLock<HashMap<PathBuf, AST>>,
    }

    impl Default for FileModuleResolver {
        fn default() -> Self {
            Self::new_with_path(PathBuf::default())
        }
    }

    impl FileModuleResolver {
        /// Create a new `FileModuleResolver` with a specific base path.
        ///
        /// # Examples
        ///
        /// ```
        /// use rhai::Engine;
        /// use rhai::module_resolvers::FileModuleResolver;
        ///
        /// // Create a new 'FileModuleResolver' loading scripts from the 'scripts' subdirectory
        /// // with file extension '.rhai' (the default).
        /// let resolver = FileModuleResolver::new_with_path("./scripts");
        ///
        /// let mut engine = Engine::new();
        /// engine.set_module_resolver(Some(resolver));
        /// ```
        pub fn new_with_path<P: Into<PathBuf>>(path: P) -> Self {
            Self::new_with_path_and_extension(path, "rhai")
        }

        /// Create a new `FileModuleResolver` with a specific base path and file extension.
        ///
        /// The default extension is `.rhai`.
        ///
        /// # Examples
        ///
        /// ```
        /// use rhai::Engine;
        /// use rhai::module_resolvers::FileModuleResolver;
        ///
        /// // Create a new 'FileModuleResolver' loading scripts from the 'scripts' subdirectory
        /// // with file extension '.x'.
        /// let resolver = FileModuleResolver::new_with_path_and_extension("./scripts", "x");
        ///
        /// let mut engine = Engine::new();
        /// engine.set_module_resolver(Some(resolver));
        /// ```
        pub fn new_with_path_and_extension<P: Into<PathBuf>, E: Into<String>>(
            path: P,
            extension: E,
        ) -> Self {
            Self {
                path: path.into(),
                extension: extension.into(),
                cache: Default::default(),
            }
        }

        /// Create a new `FileModuleResolver` with the current directory as base path.
        ///
        /// # Examples
        ///
        /// ```
        /// use rhai::Engine;
        /// use rhai::module_resolvers::FileModuleResolver;
        ///
        /// // Create a new 'FileModuleResolver' loading scripts from the current directory
        /// // with file extension '.rhai' (the default).
        /// let resolver = FileModuleResolver::new();
        ///
        /// let mut engine = Engine::new();
        /// engine.set_module_resolver(Some(resolver));
        /// ```
        pub fn new() -> Self {
            Default::default()
        }

        /// Create a `Module` from a file path.
        pub fn create_module<P: Into<PathBuf>>(
            &self,
            engine: &Engine,
            path: &str,
        ) -> Result<Module, Box<EvalAltResult>> {
            self.resolve(engine, path, Default::default())
        }
    }

    impl ModuleResolver for FileModuleResolver {
        fn resolve(
            &self,
            engine: &Engine,
            path: &str,
            pos: Position,
        ) -> Result<Module, Box<EvalAltResult>> {
            // Construct the script file path
            let mut file_path = self.path.clone();
            file_path.push(path);
            file_path.set_extension(&self.extension); // Force extension

            let scope = Default::default();

            // See if it is cached
            let (module, ast) = {
                #[cfg(not(feature = "sync"))]
                let c = self.cache.borrow();
                #[cfg(feature = "sync")]
                let c = self.cache.read().unwrap();

                match c.get(&file_path) {
                    Some(ast) => (
                        Module::eval_ast_as_new(scope, ast, engine)
                            .map_err(|err| err.new_position(pos))?,
                        None,
                    ),
                    None => {
                        // Load the file and compile it if not found
                        let ast = engine
                            .compile_file(file_path.clone())
                            .map_err(|err| err.new_position(pos))?;

                        (
                            Module::eval_ast_as_new(scope, &ast, engine)
                                .map_err(|err| err.new_position(pos))?,
                            Some(ast),
                        )
                    }
                }
            };

            if let Some(ast) = ast {
                // Put it into the cache
                #[cfg(not(feature = "sync"))]
                self.cache.borrow_mut().insert(file_path, ast);
                #[cfg(feature = "sync")]
                self.cache.write().unwrap().insert(file_path, ast);
            }

            Ok(module)
        }
    }
}

/// Static module resolver.
#[cfg(not(feature = "no_module"))]
mod stat {
    use super::*;

    /// Module resolution service that serves modules added into it.
    ///
    /// `StaticModuleResolver` is a smart pointer to a `HashMap<String, Module>`.
    /// It can simply be treated as `&HashMap<String, Module>`.
    ///
    /// # Examples
    ///
    /// ```
    /// use rhai::{Engine, Module};
    /// use rhai::module_resolvers::StaticModuleResolver;
    ///
    /// let mut resolver = StaticModuleResolver::new();
    ///
    /// let module = Module::new();
    /// resolver.insert("hello".to_string(), module);
    ///
    /// let mut engine = Engine::new();
    /// engine.set_module_resolver(Some(resolver));
    /// ```
    #[derive(Debug, Clone, Default)]
    pub struct StaticModuleResolver(HashMap<String, Module>);

    impl StaticModuleResolver {
        /// Create a new `StaticModuleResolver`.
        ///
        /// # Examples
        ///
        /// ```
        /// use rhai::{Engine, Module};
        /// use rhai::module_resolvers::StaticModuleResolver;
        ///
        /// let mut resolver = StaticModuleResolver::new();
        ///
        /// let module = Module::new();
        /// resolver.insert("hello", module);
        ///
        /// let mut engine = Engine::new();
        /// engine.set_module_resolver(Some(resolver));
        /// ```
        pub fn new() -> Self {
            Default::default()
        }
    }

    impl StaticModuleResolver {
        /// Add a module keyed by its path.
        pub fn insert<S: Into<String>>(&mut self, path: S, mut module: Module) {
            module.index_all_sub_modules();
            self.0.insert(path.into(), module);
        }
        /// Remove a module given its path.
        pub fn remove(&mut self, path: &str) -> Option<Module> {
            self.0.remove(path)
        }
        /// Does the path exist?
        pub fn contains_path(&self, path: &str) -> bool {
            self.0.contains_key(path)
        }
        /// Get an iterator of all the modules.
        pub fn iter(&self) -> impl Iterator<Item = (&str, &Module)> {
            self.0.iter().map(|(k, v)| (k.as_str(), v))
        }
        /// Get a mutable iterator of all the modules.
        pub fn iter_mut(&mut self) -> impl Iterator<Item = (&str, &mut Module)> {
            self.0.iter_mut().map(|(k, v)| (k.as_str(), v))
        }
        /// Get an iterator of all the module paths.
        pub fn paths(&self) -> impl Iterator<Item = &str> {
            self.0.keys().map(String::as_str)
        }
        /// Get an iterator of all the modules.
        pub fn values(&self) -> impl Iterator<Item = &Module> {
            self.0.values()
        }
        /// Get a mutable iterator of all the modules.
        pub fn values_mut(&mut self) -> impl Iterator<Item = &mut Module> {
            self.0.values_mut()
        }
        /// Remove all modules.
        pub fn clear(&mut self) {
            self.0.clear();
        }
    }

    impl ModuleResolver for StaticModuleResolver {
        fn resolve(
            &self,
            _: &Engine,
            path: &str,
            pos: Position,
        ) -> Result<Module, Box<EvalAltResult>> {
            self.0
                .get(path)
                .cloned()
                .ok_or_else(|| Box::new(EvalAltResult::ErrorModuleNotFound(path.into(), pos)))
        }
    }
}<|MERGE_RESOLUTION|>--- conflicted
+++ resolved
@@ -2,13 +2,8 @@
 
 use crate::any::{Dynamic, Variant};
 use crate::calc_fn_hash;
-<<<<<<< HEAD
 use crate::engine::{make_getter, make_setter, Engine, Imports, FN_IDX_GET, FN_IDX_SET};
-use crate::fn_native::{CallableFunction, FnCallArgs, IteratorFn, SendSync};
-=======
-use crate::engine::{make_getter, make_setter, Engine, FN_IDX_GET, FN_IDX_SET};
 use crate::fn_native::{CallableFunction, FnCallArgs, IteratorFn, SendSync, Shared};
->>>>>>> 04d2fb50
 use crate::parser::{
     FnAccess,
     FnAccess::{Private, Public},
@@ -75,7 +70,6 @@
     fn fmt(&self, f: &mut fmt::Formatter<'_>) -> fmt::Result {
         write!(
             f,
-<<<<<<< HEAD
             "Module(\n    modules: {}\n    vars: {}\n    functions: {}\n)",
             self.modules
                 .keys()
@@ -90,26 +84,6 @@
             self.functions
                 .values()
                 .map(|(_, _, _, f)| f.to_string())
-=======
-            "Module(\n    vars: {}\n    functions: {}\n)",
-            self.variables
-                .keys()
-                .map(|s| s.as_str())
-                .collect::<Vec<_>>()
-                .join(", "),
-            self.iter_fn()
-                .map(|(name, access, _, f)| match f {
-                    CallableFunction::Script(s) => s.to_string(),
-                    _ => format!(
-                        "{}{}()",
-                        match access {
-                            FnAccess::Public => "",
-                            FnAccess::Private => "private ",
-                        },
-                        name
-                    ),
-                })
->>>>>>> 04d2fb50
                 .collect::<Vec<_>>()
                 .join(", "),
         )
